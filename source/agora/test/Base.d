/*******************************************************************************

    Contains utilities to be used by tests to easily set up test environments

    Since our business code is decoupled from our network code,
    thanks to the `vibe.web.rest` generator, we can fairly naturally make
    unittests for network behavior.
    By using the `localrest` library, we assign each node to a thread and use
    an RPC-style approach to call functions.
    This is non-deterministic, but models a real-life behaviour better.

    Copyright:
        Copyright (c) 2019 BOS Platform Foundation Korea
        All rights reserved.

    License:
        MIT License. See LICENSE for details.

*******************************************************************************/

module agora.test.Base;

version (unittest):

import agora.common.Amount;
import agora.common.BanManager;
import agora.common.BitField;
import agora.common.Config;
import agora.common.Types;
import agora.common.Hash;
import agora.common.Metadata;
import agora.common.Set;
import agora.common.Task;
import agora.common.TransactionPool;
import agora.common.crypto.Key;
import agora.consensus.data.Block;
import agora.consensus.data.Enrollment;
import agora.consensus.data.ConsensusData;
import agora.consensus.data.ConsensusParams;
import agora.consensus.data.PreImageInfo;
import agora.consensus.data.Transaction;
import agora.consensus.data.UTXOSetValue;
import agora.consensus.UTXOSet;
import agora.consensus.EnrollmentManager;
import agora.consensus.data.genesis.Test;
import agora.consensus.SCPEnvelopeStore;
import agora.consensus.protocol.Nominator;
import agora.consensus.Quorum;
import agora.network.Clock;
import agora.network.NetworkClient;
import agora.network.NetworkManager;
import agora.node.BlockStorage;
import agora.node.FullNode;
import agora.node.Ledger;
import agora.node.Validator;
import agora.registry.NameRegistryAPI;
import agora.registry.NameRegistryImpl;
import agora.utils.Log;
import agora.utils.PrettyPrinter;
import agora.stats.Server;
public import agora.utils.Utility : retryFor;
import agora.api.FullNode : NodeInfo, NetworkState;
import agora.api.Validator : ValidatorAPI = API;

import scpd.types.Stellar_SCP;

static import geod24.LocalRest;
import geod24.Registry;

import std.array;
import std.exception;
import std.range;

import core.atomic : atomicLoad, atomicStore;
import core.exception;
import core.runtime;
import core.stdc.time;
import core.stdc.stdlib : abort;

/* The following imports are frequently needed in tests */

 // Contains utilities for testing, e.g. `retryFor`
public import agora.utils.Test;
public import agora.common.Types : Height;
// `core.time` provides duration-related utilities, used e.g. for `retryFor`
public import core.time;
// Useful to express complex pipeline simply
public import std.algorithm;
// Provides `to`, a template to convert anything to anything else
public import std.conv;
// `format` is often used to provide useful error messages
public import std.format;
// Range utilities are often used in combination with `std.algorithm`
public import std.range;
// To print messages to the screen while debugging a test
public import std.stdio;


mixin AddLogger!();

shared static this()
{
    Runtime.extendedModuleUnitTester = &customModuleUnitTester;
}

void testAssertHandler (string file, ulong line, string msg) nothrow
{
    // `std.typecons` test an assert failure, so handle it explicitly
    static immutable Typecons = "std/typecons.d";
    if (file.length >= Typecons.length && file[$ - Typecons.length .. $] == Typecons)
        throw new AssertError(msg, file, line);

    try
    {
        scope output = stdout.lockingTextWriter();
        output.formattedWrite(
            "================================ ASSERT HANDLER ===============================\n");
        output.formattedWrite!"[%s:%s] Assertion thrown during test: %s\n"
            (file, line, msg);
        CircularAppender!()().print(output);
    }
    catch (Exception exc)
    {
        scope exc_name = typeid(exc).name;
        printf("Could not print thread logs because of %.*s (%.*s:%lu): %.*s\n",
            cast(int) exc_name.length, exc_name.ptr,
            cast(int) file.length, file.ptr, line, cast(int) msg.length, msg.ptr);
    }
    // TODO: Using `abort` here would give use a core dump,
    // but this gives us a stack trace.
    throw new AssertError(msg, file, line);
}

/// Custom unnitest runner as a workaround for multi-threading issue:
/// Agora unittests spawn threads, which allocate. The Ocean tests
/// inspect GC stats for memory allocation changes, and potentially fail
/// if during such a test a runaway Agora unnittest child thread allocates.
/// Workaround: Don't run ocean submodule unittests
private UnitTestResult customModuleUnitTester ()
{
    import std.parallelism;
    import std.process;
    import std.string;
    import std.uni;
    import core.atomic;
    import core.sync.semaphore;
    import core.thread.osthread;

    // by default emit only errors during unittests.
    // can be re-set by calling code.
    Log.root.level(Log.root.Level.Error, true);

    // display the thread's log buffer when an assertion fails during a test
    assertHandler = &testAssertHandler;

    //
    const chatty = !!("dchatty" in environment);
    auto filter = environment.get("dtest").toLower();
    size_t filtered;

    // can't use ModuleInfo[], opApply returns temporaries..
    struct ModTest
    {
        string name;
        void function() test;
    }

    ModTest[] single_threaded;
    ModTest[] parallel_tests;
    ModTest[] heavy_tests;

    foreach (ModuleInfo* mod; ModuleInfo)
    {
        if (mod is null)
            continue;

        auto fp = mod.unitTest;
        if (fp is null)
            continue;

        if (mod.name.startsWith("agora") ||
            mod.name.startsWith("scpd"))
        {
            if (filter.length > 0 &&
                !canFind(mod.name.toLower(), filter.save))
            {
                filtered++;
                continue;
            }

            // this test checks GC usage stats before / after tests,
            // but other threads can change the outcome of the GC usage stats
            if (mod.name == "agora.common.Serializer")
                single_threaded ~= ModTest(mod.name, fp);
            else if (mod.name == "agora.test.ManyValidators")
                heavy_tests ~= ModTest(mod.name, fp);
            else
                // due to problems with the parallelism test,
                // the test is performed with single threads
                version (Windows)
                    single_threaded ~= ModTest(mod.name, fp);
                else
                    parallel_tests ~= ModTest(mod.name, fp);
        }
    }

    shared size_t executed;
    shared size_t passed;

    void runTest (ModTest mod)
    {
        atomicOp!"+="(executed, 1);
        try
        {
            if (chatty)
            {
                auto output = stdout.lockingTextWriter();
                output.formattedWrite("Unittesting %s..\n", mod.name);
            }

            mod.test();
            atomicOp!"+="(passed, 1);
        }
        catch (Throwable ex)
        {
            auto output = stdout.lockingTextWriter();
            output.formattedWrite("Module tests failed: %s\n", mod.name);
            output.formattedWrite("%s\n", ex);
            // print logs of the work thread
            CircularAppender!()().print(output);
        }
    }

    // Run single-threaded tests
    foreach (mod; single_threaded)
        runTest(mod);

    auto available_cores = new Semaphore(totalCPUs);
    auto finished_tasks_num = new Semaphore(0);
    // we cannot use phobos' parallel function, as that function will not
    // re-initialize static variables at the start of a new task
    void runInParallel (ModTest[] parallel_tests)
    {
        class WorkThread : Thread
        {
            ModTest test;
            this (ModTest test)
            {
                this.test = test;
                super(&this.run);
            }

            void run ()
            {
                scope (exit)
                {
                    available_cores.notify();
                    finished_tasks_num.notify();
                }
                runTest(this.test);
            }
        }

        while (parallel_tests.length)
        {
            auto test = parallel_tests.front;
            parallel_tests.popFront();

            // wait for a core to become available
            available_cores.wait();

            (new WorkThread(test)).start();
        }
    }

    runInParallel(parallel_tests);
    runInParallel(heavy_tests);

    //waiting for all parallel tasks to finish
    iota(parallel_tests.length + heavy_tests.length).each!(x => finished_tasks_num.wait());

    UnitTestResult result = { executed : executed, passed : passed };
    if (filtered > 0)
        writefln("Ran %s/%s tests (%s filtered)", result.executed,
            result.executed + filtered, filtered);

    //result.summarize = true;
    result.runMain = false;
    return result;
}

/// A custom serializer for LocalRest
public struct Serializer
{
    import agora.common.Serializer;

    static immutable(ubyte)[] serialize (T) (auto ref T value) @trusted nothrow
    {
        // `serializeFull` should be `@safe`, but `assumeUnique` is not
        try
            return ((arr) @trusted => assumeUnique(arr))(serializeFull(value));
        catch (Throwable t)
        {
            try
            {
                writeln("ERROR: Serializable: ", T.stringof);
                writeln(t);
            }
            catch (Exception ignored) {}
            assert(0);
        }
    }

    static QT deserialize (QT) (scope immutable(ubyte)[] data) @trusted nothrow
    {
        try
            return deserializeFull!QT(data);
        catch (Throwable t)
        {
            try
            {
                writeln("ERROR: Deserialize:", QT.stringof);
                writeln(t);
            }
            catch (Exception ignored) {}
            assert(0);
        }
    }
}

/// A different default serializer from `LocalRest` for `RemoteAPI`
public alias RemoteAPI (APIType) = geod24.LocalRest.RemoteAPI!(APIType, Serializer);

/*******************************************************************************

    Task manager backed by LocalRest's event loop.

*******************************************************************************/

public class LocalRestTaskManager : TaskManager
{
    static import geod24.LocalRest;

    /***************************************************************************

        Run an asynchronous task in LocalRest's event loop.

        Params:
            dg = the delegate the task should run

    ***************************************************************************/

    public override void runTask (void delegate() dg) nothrow
    {
        this.tasks_started++;
        geod24.LocalRest.runTask(dg);
    }

    /***************************************************************************

        Suspend the current task for the given duration

        Params:
            dur = the duration for which to suspend the task for

    ***************************************************************************/

    public override void wait (Duration dur) nothrow
    {
        geod24.LocalRest.sleep(dur);
    }

    /***************************************************************************

        Run an asynchronous task after a given time in LocalRest's

        The task will first run after the given `timeout`, and
        can either repeat or run only once (the default).
        Works similarly to Vibe.d's `setTimer`.

        Params:
            timeout = Determines the minimum amount of time that elapses before
                the timer fires.
            dg = This delegate will be called when the timer fires.
            periodic = Specifies if the timer fires repeatedly or only once.

        Return:
           An `ITimer` interface with the ability to control the timer

    ***************************************************************************/

    public override ITimer setTimer (Duration timeout, void delegate() dg,
        Periodic periodic = Periodic.No) nothrow
    {
        this.tasks_started++;
        return new LocalRestTimer(geod24.LocalRest.setTimer(timeout, dg,
            periodic));
    }
}

/*******************************************************************************

    LocalRest only timer (for unittests)

*******************************************************************************/

private final class LocalRestTimer : ITimer
{
    import LocalRest = geod24.LocalRest;

    private LocalRest.Timer timer;

    public this (LocalRest.Timer timer) @safe nothrow
    {
        this.timer = timer;
    }

    /// Ditto
    public override void stop () @safe nothrow
    {
        this.timer.stop();
    }
}

/// A ban manager not loading and dumping
public class TestBanManager : BanManager
{
    /// Ctor
    public this (Config conf, Clock clock, cstring data_dir)
    {
        super(conf, clock, data_dir);
    }

    /// no-op
    public override void load () { }

    /// no-op
    public override void dump () { }
}

/// Nominator with custom rules for when blocks should be nominated
public extern (C++) class TestNominator : Nominator
{
extern(D):
    /// number of txs required for nomination
    protected ulong txs_to_nominate;

    ///
    public this (immutable(ConsensusParams) params, Clock clock,
        NetworkManager network, KeyPair key_pair, Ledger ledger,
        TaskManager taskman, string data_dir, ulong txs_to_nominate)
    {
        this.txs_to_nominate = txs_to_nominate;
        super(params, clock, network, key_pair, ledger, taskman, data_dir);
    }

    /// Overrides the default behavior and changes nomination behavior based
    /// on the TestConf 'txs_to_nominate' option
    protected override bool prepareNominatingSet (out ConsensusData data) @safe
    {
        // if 0 take all txs, otherwise nominate exactly this many txs
        this.ledger.prepareNominatingSet(data,
            this.txs_to_nominate ? this.txs_to_nominate : ulong.max);
        if (data.tx_set.length < max(1, this.txs_to_nominate))
            return false;  // not enough txs

        // defensive coding, same as base class
        // (but may be overruled by derived classes)
        if (auto msg = this.ledger.validateConsensusData(data))
            return false;

        return true;
    }

    // set the DB instance of SCPEnvelopeStore
    protected void setSCPEnvelopeStore (SCPEnvelopeStore envelope_store)
    {
        this.scp_envelope_store = envelope_store;
    }

    // return a SCPEnvelopeStore backed by an in-memory SQLite db
    protected override SCPEnvelopeStore getSCPEnvelopeStore (string data_dir)
    {
        return new SCPEnvelopeStore(":memory:");
    }
}

/// We use a pair of (key, client) rather than a hashmap client[key],
/// since we want to know the order of the nodes which were configured
/// in the makeTestNetwork() call.
public struct NodePair
{
    ///
    public Address address;

    ///
    public RemoteAPI!TestAPI client;

    /// the adjustable local clock time for this node.
    /// This does not affect request timeouts and is only
    /// used in the Nomination protocol.
    private shared(time_t)* cur_time;

    /// Get the current clock time
    @property time_t time () @trusted @nogc nothrow
    {
        return atomicLoad(*this.cur_time);
    }

    /// Set the new time
    @property void time (time_t new_time) @trusted @nogc nothrow
    {
        atomicStore(*this.cur_time, new_time);
    }
}

/// Number of validator nodes that are enrolled in test `GenesisBlock`
const size_t genesis_validators = 6;
const uint genesis_enrollment_cycle = 20;

/*******************************************************************************

    Used by unittests to send messages to individual nodes.
    This class is instantiated once per unittest.

*******************************************************************************/

public class TestAPIManager
{

    /// Test configuration
    protected TestConf test_conf;

    // The enrollment block cycle
    const uint validator_cycle = genesis_enrollment_cycle;

    /// Used by the unittests in order to directly interact with the nodes,
    /// without trying to handshake or do any automatic network discovery.
    /// Also kept here to avoid any eager garbage collection.
    public NodePair[] nodes;

    /// Contains the blockchain state of all nodes
    public immutable(Block)[] blocks;

    /// Genesis block start time
    public const time_t genesis_start_time;

    /// The initial clock time of every spawned node. Note that if there were
    /// any extra blocks loaded (`blocks` in the ctor) then the initial time
    /// will be genesis_start_time + (last_height * block_interval)
    protected time_t initial_time;

    /// convenience: returns a random-access range which lets us access clients
    auto clients ()
    {
        return nodes.map!(np => np.client);
    }

    /// Registry holding the nodes
    protected Registry reg;

    /// Name registry
    private RemoteAPI!NameRegistryAPI name_registry;

    ///
    public this (immutable(Block)[] blocks, TestConf test_conf,
        time_t genesis_start_time)
    {
        this.test_conf = test_conf;
        this.blocks = blocks;
        this.genesis_start_time = genesis_start_time;
        this.initial_time = this.getBlockTime(blocks[$ - 1].header.height);
        this.reg.initialize();
        this.createNameRegistry();
    }

    /***************************************************************************

        Sets the clock time to the expected clock time to produce a block at
        the given height, and verifies that the nodes have generated a block
        at the given block height.

        The overload allows passing a subset of nodes to verify the block
        heights for only these nodes. Note that the clock time is adjusted
        for all nodes (this is what most tests expect).

        Params:
            height = the expected block height
            timeout = the request timeout to each node

    ***************************************************************************/

    public void expectBlock (Height height, Duration timeout = 10.seconds,
        string file = __FILE__, int line = __LINE__)
    {
        this.expectBlock(this.clients, height, timeout, file, line);
    }

    /// Ditto
    public void expectBlock (Clients)(Clients clients, Height height,
        Duration timeout = 10.seconds, string file = __FILE__, int line = __LINE__)
    {
        static assert (isInputRange!Clients);
        log.trace("[{}:{}] Wait for expected block height {} for {} clients",
            file, line, height, clients.count());
        this.setTimeFor(height);
        clients.enumerate.each!((idx, client) =>
            retryFor(client.getBlockHeight() == height, timeout,
                format!"[%s:%s] Expected block height %s but clients[%s] has height %s."
                    (file, line, height, idx, client.getBlockHeight())));
        blocks = cast(immutable(Block[]))clients[0].getAllBlocks();
        log.trace("[{}:{}] all nodes have expected block height {}:\n=====\n{}\n=====",
            file, line, height, prettify(blocks[$ - 1]));
    }

    /***************************************************************************

        Checks the needed pre-images are revealed, sets the clock time to the
        expected clock time to produce a block at the given height, and verifies
        that the nodes have generated a block at the given block height.

        The overload allows passing a subset of nodes to verify the block
        heights for only these nodes. Note that the clock time is adjusted
        for all nodes (this is what most tests expect).

        Params:
            height = the expected block height
            enroll_header = the header which contains enrollment information
            timeout = the request timeout to each node

    ***************************************************************************/

    public void expectBlock (Height height, const(BlockHeader) enroll_header,
        Duration timeout = 10.seconds, string file = __FILE__, int line = __LINE__)
    {
        log.trace("[{}:{}] Expecting block {}", file, line, height);
        expectBlock(this.clients, height, enroll_header, timeout, file,
            line);
    }

    /// Ditto
    public void expectBlock (Clients)(Clients clients, Height height,
<<<<<<< HEAD
        const(BlockHeader) enroll_header, Duration timeout = 5.seconds,
=======
        const(BlockHeader) enroll_header, Duration timeout = 10.seconds,
>>>>>>> d60ced32
        string file = __FILE__, int line = __LINE__)
    {
        static assert (isInputRange!Clients);
        log.trace("[{}:{}] Expecting block {} for {} clients", file, line, height, clients.count());
        assert(height > enroll_header.height, "Target height should be greater than enrolled height");
        auto distance = cast(ushort)(height - enroll_header.height - 1);
        waitForPreimages(clients, enroll_header.enrollments, distance, timeout);
        expectBlock(clients, height, timeout, file, line);
    }

    /// Ditto
    public void expectBlock (Clients)(Clients clients, Height height,
        const(Enrollment)[] enrollments, ushort distance, Duration timeout = 10.seconds,
        string file = __FILE__, int line = __LINE__)
    {
        assert(isInputRange!Clients, "Clients parameter must be an input range!");
        log.trace("[{}:{}] Expecting preimage distance {} and then block {} for {} clients",
            file, line, distance, height, clients.count());
        waitForPreimages(clients, enrollments, distance, timeout);
        expectBlock(clients, height, timeout, file, line);
    }

    /***************************************************************************

        Checks if all the nodes contain the given distance of pre-images for
        the given enrollments.

        The overload allows passing a subset of nodes to verify the distance
        for only these nodes.

        Params:
            enrolls = the enrollments whose pre-image will be checked
            distance = the expected distance of pre-images
            timeout = the request timeout to each node

    ***************************************************************************/

    public void waitForPreimages (const(Enrollment)[] enrolls, ushort distance,
        Duration timeout = 10.seconds, string file = __FILE__, int line = __LINE__)
    {
        this.waitForPreimages(this.clients, enrolls, distance, timeout, file,
            line);
    }

    /// Ditto
    public void waitForPreimages (Clients)(Clients clients,
        const(Enrollment)[] enrolls, ushort distance, Duration timeout = 10.seconds,
        string file = __FILE__, int line = __LINE__)
    {
        static assert (isInputRange!Clients);
        assert(enrolls.length > 0, "There must be at least 1 enrollment provided");

        log.trace("[{}:{}] waitForPreimages distance {} for {} clients",
            file, line, distance, clients.count());
        clients.enumerate.each!((idx, node) => enrolls.each!(enroll =>
            retryFor(node.getPreimage(enroll.utxo_key).distance >= distance, timeout,
                format!"[%s:%s] Node #%s:Failed to get preimage for utx_key %s at distance %s."
                (file, line, idx, enroll.utxo_key, distance))));
        log.trace("[{}:{}] COMPLETED waitForPreimages distance {} for {} clients",
            file, line, distance, clients.count());
    }

    /***************************************************************************

        Set the new clock time for all node instances based on the block height.

        The overload allows passing a subset of nodes to simulate clock drift.

        Note that `synchronizeClocks()` must be called manually to adjust the
        net time clock offset of each node.

        Params:
            new_time = the new clock time

    ***************************************************************************/

    public void setTimeFor (Height height)
    {
        this.setTimeFor(this.nodes, height);
    }

    /// Ditto
    public void setTimeFor (Pairs)(Pairs pairs, Height height)
    {
        static assert (isInputRange!Pairs);

        const exp_time = this.getBlockTime(height);
        foreach (pair; pairs)
            pair.time = exp_time;
    }

    /***************************************************************************

        Synchronize the clocks of all nodes.

        Note that this is not done implicitly in `setTimeFor` as this might
        only synchronize the clocks for a subset of the passed clients.

    ***************************************************************************/

    public void synchronizeClocks ()
    {
        // calculate the network time offset based on the node's quorum set
        foreach (node; this.nodes)
            node.client.synchronizeClock();
    }

    /***************************************************************************

        Params:
            height = the requested block height

        Returns:
            the expected timestamp for the given block height

    ***************************************************************************/

    public time_t getBlockTime (Height height)
    {
        return to!time_t(this.genesis_start_time +
            (height * this.test_conf.block_interval_sec));
    }

    /***************************************************************************

        Create a new node

        Params:
            conf = the configuration passed on to the Node constructor

    ***************************************************************************/

    public void createNewNode (Config conf, string file = __FILE__, int line = __LINE__)
    {
        RemoteAPI!TestAPI api;
        auto time = new shared(time_t)(this.initial_time);
        if (conf.validator.enabled)
        {
            api = RemoteAPI!TestAPI.spawn!TestValidatorNode(conf, &this.reg,
                blocks, this.test_conf.txs_to_nominate, time,
                conf.node.timeout, file, line);
        }
        else
        {
            api = RemoteAPI!TestAPI.spawn!TestFullNode(conf, &this.reg,
                blocks, time, conf.node.timeout, file, line);
        }

        this.reg.register(conf.node.address, api.tid());
        this.nodes ~= NodePair(conf.node.address, api, time);
    }

    /***************************************************************************

        Create a new name registry

    ***************************************************************************/

    public void createNameRegistry ()
    {
        this.name_registry = RemoteAPI!NameRegistryAPI.spawn!NameRegistryImpl();
        this.reg.register("name.registry", this.name_registry.tid());
    }

    /***************************************************************************

        Start each of the nodes

        Params:
            count = Expected number of nodes

    ***************************************************************************/

    public void start ()
    {
        foreach (node; this.nodes)
        {
            // have to wait indefinitely as the constructor is
            // currently a slow routine, stalling the call to start().
            node.client.ctrl.withTimeout(0.msecs,
                (scope TestAPI api) {
                    api.start();
                });
        }
    }

    /***************************************************************************

        Complete the test setup

    ***************************************************************************/

    public void completeTestSetup ()
    {
        this.waitForDiscovery();
        this.expectBlock(Height(0));
        if (test_conf.validators > genesis_validators)
        {
            auto height = this.enrollNonGenesisValidators();
            auto expected_height = 21;
            assert(height == expected_height,
                format!"Expected %s block height not %s after adding other validators."
                (expected_height, height));
        }
    }

    /***************************************************************************

        Shut down each of the nodes

        Params:
          printLogs = Whether or not to print nodes logs

    ***************************************************************************/

    public void shutdown (bool printLogs = false)
    {
        foreach (node; this.nodes)
            enforce(this.reg.unregister(node.address));

        /// Private functions used for `shutdown`
        static void shutdownWithLogs (TestAPI node)
        {
            (cast(FullNode)node).shutdown();
            node.printLog();
        }
        static void shutdownSilent (TestAPI node)
        {
            (cast(FullNode)node).shutdown();
        }

        foreach (ref node; this.nodes)
        {
            node.client.ctrl.shutdown(
                printLogs ? &shutdownWithLogs : &shutdownSilent);
            node.client = null;
        }

        this.nodes = null;

        enforce(this.reg.unregister("name.registry"));
        name_registry.ctrl.shutdown();
    }

    /***************************************************************************

        Restart a specific node

        This routine restarts the given `client`, making sure it gracefully
        shuts down then restart properly.

        Params:
          client = Reference to the client to restart

    ***************************************************************************/

    public void restart (scope RemoteAPI!TestAPI client)
    {
        client.ctrl.restart((TestAPI node) { (cast(FullNode)node).shutdown(); });
        client.ctrl.withTimeout(0.msecs, (scope TestAPI api) { api.start(); });
    }

    /***************************************************************************

        Print out the logs for each node

    ***************************************************************************/

    public void printLogs (string file = __FILE__, size_t line = __LINE__)
    {
        synchronized  // make sure logging output is not interleaved
        {
            writeln("---------------------------- START OF LOGS ----------------------------");
            writefln("%s(%s): Node logs:\n", file, line);
            foreach (node; this.nodes)
            {
                try
                {
                    node.client.printLog();
                }
                catch (Exception ex)
                {
                    writefln("Could not print logs for node: %s", ex.message);
                }
            }
        }
    }

    /***************************************************************************

        Keep polling for nodes to reach discovery, up to 5 seconds.

        If network discovery isn't reached, it will throw an Error.

    ***************************************************************************/

    public void waitForDiscovery (Duration timeout = 5.seconds, string file = __FILE__, size_t line = __LINE__)
    {
        try
        {
            this.nodes.each!(node =>
                retryFor(node.client.getNodeInfo().ifThrown(NodeInfo.init)
                    .state == NetworkState.Complete,
                    timeout,
                    format("[%s:%s] Node %s has not completed discovery after %s.",
                        file, line, node.address, timeout)));
        }
        catch (Error ex)  // better UX
        {
            ex.file = file;
            ex.line = line;
            throw ex;
        }
    }

     /*******************************************************************************

        Add a block

        Params:
            target_height = the target height after adding blocks.
            enrolled_height = the height with the active enrollments
            client_index = the client to use for putting the tx

        Returns:
            The number of blocks added to reach the target height

    *******************************************************************************/
    void addBlock (Height target_height, const(Enrollment)[] enrollments,
        Height enrolled_height = Height(0))
    {
        addBlock(this.clients, target_height, enrollments, enrolled_height);
    }

    /// Ditto
    void addBlock (Clients)(Clients clients, Height new_height, const(Enrollment)[] enrollments,
        Height enrolled_height = Height(0))
    {
        log.trace("[{}:{}] Generate block at height {} for {} clients",
            __FILE__, __LINE__, new_height, clients.count());
        auto current_height = blocks[$ - 1].header.height;
        assert(current_height == new_height - 1,
            format!"Expected current block height of %s not %s"
                (new_height - 1, current_height));
        blocks[current_height].spendable().takeExactly(1)
            .map!(txb => txb.sign())
            .each!(tx => clients[0].putTransaction(tx));
        ushort distance = cast(ushort) (new_height - enrolled_height - 1);
        assert(distance <= validator_cycle && distance >= 0,
            format!"Expected distance between 0 and %s not %s"
                (validator_cycle, distance));
        expectBlock(clients, new_height, enrollments, distance);
    }

    /*******************************************************************************

        Add blocks up to the provided height

        Params:
            target_height = the target height after adding blocks.
            enrolled_height = the height with the active enrollments

    *******************************************************************************/

    public void generateBlocks (Height target_height, Height enrolled_height = Height(0))
    {
        generateBlocks(clients.take(genesis_validators), target_height, enrolled_height);
    }

    /// Ditto
    public void generateBlocks (Clients)(Clients clients, Height target_height,
        Height enrolled_height = Height(0))
    {
        auto current_height = blocks[$ - 1].header.height;
        assert(current_height == blocks.count() - 1,
            format!"Block height should be one less than number of blocks");
        assert(enrolled_height <= current_height,
            format!"Enrolled height should be no more than current height of %s not %s"
                (current_height, enrolled_height.value));
        auto enrollments = blocks[enrolled_height].header.enrollments;
        log.trace("[{}:{}] Generate blocks from height {} to {} using enrollemnts: {}",
            __FILE__, __LINE__, current_height + 1, target_height,
            enrollments.fold!((a, b) => format!"%s\n%s"(a, prettify(b)))(""));
        iota(current_height + 1, target_height + 1).each!(n =>
            addBlock(clients, Height(n), enrollments, enrolled_height));
    }

    /*******************************************************************************

        Enroll validator

        Params:
            client_idx = the index of the client to enroll

    *******************************************************************************/

    public void enroll (size_t client_idx)
    {
        log.trace("[{}:{}] Enroll client #{}", __FILE__, __LINE__, client_idx);
        Enrollment enroll = clients[client_idx].createEnrollmentData();
        clients[client_idx].enrollValidator(enroll);
        retryFor(clients[client_idx].getEnrollment(enroll.utxo_key) == enroll, 5.seconds,
            format!"Failed to confirm enrollment of client #%s using client #%s"
            (client_idx, client_idx));
    }

    /***************************************************************************

        Enroll the rest of the validators for the test setup

        Returns:
            Block height after they are enrolled and active

    ***************************************************************************/

    public Height enrollNonGenesisValidators ()
    {
        // Get to height 18
        generateBlocks(Height(validator_cycle - 2));

        // Prepare the frozen outputs for the new enrolls
        genesisSpendable().dropExactly(1).takeExactly(1)
            .map!(txb => txb
                .split(WK.Keys.byRange.take(test_conf.validators - genesis_validators)
                    .map!(k => k.address))
                .sign(TxType.Freeze))
            .each!(tx => clients[0].putTransaction(tx));

        // Add block 19 with new freeze utxo
        generateBlocks(Height(validator_cycle - 1));

        // wait for other nodes to get to same block height
        clients.dropExactly(genesis_validators)
            .takeExactly(test_conf.validators - genesis_validators)
            .enumerate.each!((idx, node) =>
            retryFor(node.getBlockHeight() == validator_cycle - 1, 2.seconds,
                format!"[%s:%s] Expected block height %s but Node %s has height %s."
                    (__FILE__, __LINE__, validator_cycle - 1, idx, node.getBlockHeight())));

        // re-enroll genesis validators and enroll others
        iota(0, test_conf.validators).each!(idx => enroll(idx));

        // Add last block of cycle at height 20 using enrollemnts from genesis block for the last time
        generateBlocks(Height(validator_cycle));

        // wait for two other nodes to get to same block height
        clients.dropExactly(genesis_validators)
            .takeExactly(test_conf.validators - genesis_validators)
            .enumerate.each!((idx, node) =>
            retryFor(node.getBlockHeight() == validator_cycle, 2.seconds,
                format!"[%s:%s] Expected block height %s but Node %s has height %s."
                    (__FILE__, __LINE__, validator_cycle, idx, node.getBlockHeight())));

        retryFor(clients[0].getValidatorCount() == test_conf.validators, 5.seconds,
            format!"Expected %s validators not %s"(test_conf.validators, clients[0].getValidatorCount()));

        // Add first new block of next cycle at height 21 using enrollemnts from block 20 with all validators
        generateBlocks(clients.takeExactly(test_conf.validators), Height(validator_cycle + 1), Height(validator_cycle));

        return blocks[$ - 1].header.height;
    }
}

/*******************************************************************************

    Adds additional networking capabilities for use in unittests

*******************************************************************************/

public class TestNetworkClient : NetworkClient
{
    /// See NetworkClient ctor
    public this (TaskManager taskman, BanManager banman, Address address,
        ValidatorAPI api, Duration retry, size_t max_retries)
    {
        super(taskman, banman, address, api, retry, max_retries);
    }

    /***************************************************************************

        Register the node's address to listen for gossiping messages.

        address = the adddress of the node

        Throws:
            `Exception` if the request failed.

    ***************************************************************************/

    public void registerListenerAddress (Address address)
    {
        return this.attemptRequest!(TestAPI.registerListenerAddress, Throw.Yes)(
            cast(TestAPI)this.api, address);
    }
}

/*******************************************************************************

    Base class for `NetworkManager` used in unittests.
    This class is instantiated once per unittested node.

    The `NetworkManager` class is the mean used to communicate with other nodes.
    In regular build, it does network communication, but in unittests it should
    not do IO (or appear not to).

    In the current design, all nodes should be instantiated upfront,
    registered via `geod24.Registry`, and located by `getClient`.

*******************************************************************************/

public class TestNetworkManager : NetworkManager
{
    import agora.api.handler.BlockExternalizedHandler;
    import agora.api.handler.PreImageReceivedHandler;

    ///
    public Registry* registry;

    /// Constructor
    public this (Config config, Metadata metadata,
        TaskManager taskman, Clock clock, Registry* reg)
    {
        this.registry = reg;
        super(config, metadata, taskman, clock);
    }

    /// No "http://" in unittests, we just use the string as-is
    protected final override string getAddress ()
    {
        return this.node_config.address;
    }

    ///
    protected final override TestAPI getClient (Address address,
        Duration timeout)
    {
        auto tid = this.registry.locate(address);
        if (tid != typeof(tid).init)
            return new RemoteAPI!TestAPI(tid, timeout);
        assert(0, "Trying to access node at address '" ~ address ~
               "' without first creating it");
    }

    ///
    public override RemoteAPI!NameRegistryAPI getNameRegistryClient (Address address, Duration timeout)
    {
        auto tid = this.registry.locate("name.registry");
        if (tid != typeof(tid).init)
            return new RemoteAPI!NameRegistryAPI(tid, timeout);
        assert(0, "Trying to access name registry at address '" ~ address ~
               "' without first creating it");
    }

    ///
    protected final override TestNetworkClient getNetworkClient (
        TaskManager taskman, BanManager banman, Address address,
        ValidatorAPI api, Duration retry, size_t max_retries)
    {
        return new TestNetworkClient(taskman, banman, address, api, retry,
            max_retries);
    }

    /***************************************************************************

        Params:
            conf = ban manager config
            clock = clock instance
            data_dir = path to the data directory

        Returns:
            an instance of a TestBanManager

    ***************************************************************************/

    protected override TestBanManager getBanManager (in BanManager.Config conf,
        Clock clock, cstring data_dir)
    {
        return new TestBanManager(conf, clock, data_dir);
    }

    ///
    protected final override BlockExternalizedHandler getBlockExternalizedHandler
        (Address address)
    {
        assert(0, "Not supported");
    }

    ///
    protected final override PreImageReceivedHandler getPreimageReceivedHandler
        (Address address)
    {
        assert(0, "Not supported");
    }

    /// Overridable for LocalRest which uses public keys
    protected final override void registerAsListener (NetworkClient client)
    {
        (cast(TestNetworkClient)client).registerListenerAddress(
            this.node_config.address);
    }
}

/*******************************************************************************

    API implemented by the test nodes runs by LocalRest

    This API inherits from ValidatorAPI, and simply adds a few functions that
    should not be public in a real-world scenario, but are needed in our test
    setup. Those functions trigger a specific action (e.g. `start`, `printLog`),
    or in rare cases are a way to force a node to take a specific action.

    However, adding a method here should be carefully considered, as most of the
    time, the prefered approach to test a specific behavior on a node would be
    to instantiate a different kind of node (derive from `TestFullNode` or
    `TestValidatorNode` and implement the desired behavior), as this approach
    will be localized to the test, instead of being available to every tests.

    Besides the current functions, extra functionalities that would fit in this
    interface would be machine state changes, e.g. `removeDisk`.

*******************************************************************************/

public interface TestAPI : ValidatorAPI
{
    /***************************************************************************

        Start the node

        The `FullNode` have a `start` method that is scheduled by the `main`
        function to start discovery / catchup, etc...
        Since our node is not instantiated through `main`, the `APIManager`
        will call this function directly after instantiating a new node.

    ***************************************************************************/

    public abstract void start ();

    /***************************************************************************

        Print out the contents of the log

        Each node logs to their own buffer in their own Thread, which is written
        to a circular buffer to save on memory.
        Calling this function will dump the content of the node's log buffer
        to stderr. `TestAPIManager` provides a convenient way to call
        this method for every node, and most tests will do this on test failure.

    ***************************************************************************/

    public abstract void printLog ();

    /***************************************************************************

        TEMPORARY: Create a valid `Enrollment` for this node

        This method is a temporary workaround to create an Enrollment for a node
        in tests. In the future it will be replaced by a simple function call,
        once Enrollment catch-up is fixed and all node keypairs are well-known.

    ***************************************************************************/

    public abstract Enrollment createEnrollmentData();

    ///
    public QuorumConfig getQuorumConfig ();

    /// Get the active validator count for the current block height
    public ulong getValidatorCount ();

    /***************************************************************************

        Register the given address to listen for gossiping messages.

        This method is the API endpoint for LocalRest, which is corresponding to
        the `register_address` REST interface.

        Params:
            address = the address of node to register

        Throws:
            `Exception` if the request failed.

    ***************************************************************************/

    public void registerListenerAddress (Address address);

    /// Get the list of expected quorum configs
    public QuorumConfig[] getExpectedQuorums (in PublicKey[], Height);

    /***************************************************************************

        Synchronize the node's clock with the network

    ***************************************************************************/

    public void synchronizeClock ();

    /***************************************************************************

        Returns:
            the adjusted clock time taking into account the clock drift compared
            to the median value of the quorum set clock measurements

    ***************************************************************************/

    public time_t getNetworkTime ();
}

/// Contains routines which are implemented by both TestFullNode and
/// TestValidator. Used because TestValidator inherits from Validator but
/// cannot inherit from TestFullNode, as it already inherits from Validator class
/// (multiple-inheritance is not supported in D)
private mixin template TestNodeMixin ()
{
    private Registry* registry;

    /// pointer to the unittests-adjusted clock time
    protected shared(time_t)* cur_time;

    /// Blocks to preload into the memory storage
    private immutable(Block)[] blocks;

    ///
    public override void start ()
    {
        super.start();
    }

    /// Prints out the log contents for this node
    public void printLog ()
    {
        auto output = stdout.lockingTextWriter();
        output.formattedWrite("Log for node: %s\n", this.config.node.address);
        output.put("======================================================================\n");
        CircularAppender!()().print(output);
        output.put("======================================================================\n\n");
    }

    protected override IBlockStorage getBlockStorage (string data_dir) @system
    {
        return new MemBlockStorage(blocks);
    }

    /// Used by the node
    public override Metadata getMetadata (string _unused) @system
    {
        return new MemMetadata();
    }

    /// Return a transaction pool backed by an in-memory SQLite db
    public override TransactionPool getPool (string) @system
    {
        return new TransactionPool(":memory:");
    }

    /// Return a UTXO set backed by an in-memory SQLite db
    protected override UTXOSet getUtxoSet (string data_dir)
    {
        return new UTXOSet(":memory:");
    }

    /// Return a LocalRest-backed task manager
    protected override TaskManager getTaskManager ()
    {
        return new LocalRestTaskManager();
    }

    /// Return an instance of the custom TestNetworkManager
    protected override NetworkManager getNetworkManager (
        in Config config, Metadata metadata, TaskManager taskman, Clock clock)
    {
        assert(taskman !is null);
        return new TestNetworkManager(config, metadata, taskman, clock, this.registry);
    }

    /// Return an enrollment manager backed by an in-memory SQLite db
    protected override EnrollmentManager getEnrollmentManager (
        string data_dir, in ValidatorConfig validator_config,
        immutable(ConsensusParams) params)
    {
        return new EnrollmentManager(":memory:", validator_config.key_pair, params);
    }

    /// Get the active validator count for the current block height
    public override ulong getValidatorCount ()
    {
        return this.enroll_man.validatorCount();
    }

    /// Localrest: the address (key) is provided directly to the network manager
    public override void registerListenerAddress (Address address)
    {
        this.network.registerListener(address);
    }

    /// Manually initiate a clock synchronization event
    public override void synchronizeClock ()
    {
        this.clock.synchronize();
    }

    /// Return the adjusted clock time
    public override time_t getNetworkTime ()
    {
        return this.clock.networkTime();
    }
}

///
public class TestClock : Clock
{
    ///
    private shared(time_t)* cur_time;

    ///
    public this (TaskManager taskman, GetNetTimeOffset getNetTimeOffset,
        shared(time_t)* cur_time)
    {
        super(getNetTimeOffset,
            (Duration duration, void delegate() cb) nothrow @trusted
                { taskman.setTimer(duration, cb, Periodic.Yes); });
        this.cur_time = cur_time;
    }

    ///
    public override time_t localTime ()
    {
        return atomicLoad(*this.cur_time);
    }

    /// we manually sync the clocks in the tests, not using the timer
    public override void startSyncing () @safe nothrow
    {

    }
}

/// A FullNode which also implements test routines in TestAPI
public class TestFullNode : FullNode, TestAPI
{
    /// txs to nominate in the TestNominator
    protected ulong txs_to_nominate;

    ///
    mixin TestNodeMixin!();


    ///
    public this (Config config, Registry* reg, immutable(Block)[] blocks,
        shared(time_t)* cur_time)
    {
        this.registry = reg;
        this.blocks = blocks;
        this.cur_time = cur_time;
        super(config);
    }

    /// Provides a unittest-adjusted clock source for the node
    protected override TestClock getClock (TaskManager taskman)
    {
        return new TestClock(this.taskman,
            (out long time_offset) { return true; }, this.cur_time);
    }

    /// FullNode does not implement this
    public override Enrollment createEnrollmentData ()
    {
        assert(0);
    }

    /// FullNode does not implement this
    public override PublicKey getPublicKey () @safe
    {
        // NetworkManager assumes that if key == PublicKey.init,
        // we are *not* a Validator node, treated as a FullNode instead.
        return PublicKey.init;
    }

    /// FullNode does not implement this
    public override void receiveEnvelope (SCPEnvelope envelope) @safe
    {
        assert(0);
    }

    /// ditto
    public override QuorumConfig getQuorumConfig ()
    {
        assert(0);
    }

    /// ditto
    public override QuorumConfig[] getExpectedQuorums (in PublicKey[], Height)
    {
        assert(0);
    }
}

/// A Validator which also implements test routines in TestAPI
public class TestValidatorNode : Validator, TestAPI
{
    /// for TestNominator
    protected ulong txs_to_nominate;

    ///
    mixin TestNodeMixin!();

    ///
    public this (Config config, Registry* reg, immutable(Block)[] blocks,
        ulong txs_to_nominate, shared(time_t)* cur_time)
    {
        this.registry = reg;
        this.blocks = blocks;
        this.txs_to_nominate = txs_to_nominate;
        this.cur_time = cur_time;
        super(config);
    }

    /// Create an enrollment data used as information for an validator
    public override Enrollment createEnrollmentData ()
    {
        Hash[] utxo_hashes;
        auto pubkey = this.getPublicKey();
        auto utxos = this.utxo_set.getUTXOs(pubkey);
        assert(utxos.length > 0,
            format!"Enrollment preparation failed: no UTXOs for public key %s"(pubkey));

        foreach (key, utxo; utxos)
        {
            if (utxo.type == TxType.Freeze &&
                utxo.output.value.integral() >= Amount.MinFreezeAmount.integral())
            {
                log.trace("createEnrollmentData: adding utxo {} to node with public key {}", key, pubkey);
                utxo_hashes ~= key;
            }
        }

        return this.enroll_man.createEnrollment(utxo_hashes[0]);
    }


    /// ditto
    public override QuorumConfig getQuorumConfig ()
    {
        return this.qc;
    }

    /// Returns an instance of a TestNominator with customizable behavior
    protected override TestNominator getNominator (
        immutable(ConsensusParams) params, Clock clock, NetworkManager network,
        KeyPair key_pair, Ledger ledger, TaskManager taskman, string data_dir)
    {
        return new TestNominator(params, clock, network, key_pair, ledger,
            taskman, data_dir, this.txs_to_nominate);
    }

    /// Provides a unittest-adjusted clock source for the node
    protected override TestClock getClock (TaskManager taskman)
    {
        return new TestClock(this.taskman,
            (out long time_offset)
            {
                // not enrolled - no need to synchronize clocks
                if (!this.enroll_man.isEnrolled(this.utxo_set.getUTXOFinder()))
                    return false;

                return this.network.getNetTimeOffset(this.qc.threshold,
                    time_offset);
            },
            this.cur_time);
    }

    /// Gets the expected quorum config for the given keys and height
    public override QuorumConfig[] getExpectedQuorums (in PublicKey[] pub_keys,
        Height height)
    {
        Hash[] utxos;
        assert(this.enroll_man.getEnrolledUTXOs(utxos) && utxos.length > 0);
        const rand_seed = this.enroll_man.getRandomSeed(utxos, height);
        QuorumConfig[] quorums;
        foreach (pub_key; pub_keys)
            quorums ~= buildQuorumConfig(pub_key, utxos,
                this.utxo_set.getUTXOFinder(), rand_seed, this.quorum_params);
        return quorums;
    }
}

/// Describes a network topology for testing purpose
public enum NetworkTopology
{
    /// The nodes know about each other's IPs,
    /// and additionally outsider nodes will connect to them.
    FullyConnected,

    /// The nodes are connected in a chain: v1 <- v2 <- v3 <- v1,
    /// and additionally outsider nodes are minimally connected to them
    /// via v1 <- o1, v2 <- o2 (o = outsider node)
    MinimallyConnected,
}

/// Node / Network / Quorum configuration for use with makeTestNetwork
public struct TestConf
{
    /// Network topology to use
    NetworkTopology topology = NetworkTopology.FullyConnected;

    /// Number of validator nodes that are to be enrolled in test setup (Must be at least 6)
    size_t validators = 6;

    /// Number of full nodes to instantiate
    size_t full_nodes = 0;

    /// Number of extra validators which are initially outside the network
    size_t outsider_validators = 0;

    /// Number of extra full nodes which are initially outside the network
    size_t outsider_full_nodes = 0;

    /// Maximum number of quorums in the autogenerated quorum sets
    uint max_quorum_nodes = 7;

    /// Overrides the default quorum threshold
    uint quorum_threshold = 80;

    /// Quorum shuffle cycle
    uint quorum_shuffle_interval = 30;

    /// whether to set up the peers in the config
    bool configure_network = true;

    /// the delay between request retries
    Duration retry_delay = 100.msecs;

    /// minimum clients to connect to (defaults to nodes.length - 1)
    size_t min_listeners;

    /// max retries before a request is considered failed
    size_t max_retries = 20;

    /// request timeout for each node
    Duration timeout = 5.seconds;

    /// max failed requests before a node is banned
    size_t max_failed_requests = 100;

    /// max listener nodes. If set to 0, set to this.nodes - 1
    size_t max_listeners;

    /// registry address
    string registry_address = "name.registry";

    /// Number of transactions nominated for each nomination slot.
    /// This is only used for the TestNominator - it's not part of Consensus rules.
    /// Many existing tests have been originally written with the assumption that
    /// a block contains 8 transactions.
    /// If set to 0 there will be no limits on the number of nominated transactions
    /// (unless Consensus rules dictate otherwise)
    ulong txs_to_nominate = 0;

    /// How often blocks should be created - in seconds
    uint block_interval_sec = 1;

    // The local address where the stats server (currently Prometheus)
    // is going to connect to, for example: http://0.0.0.0:8008
    // It can also be set to 0 do disable listening
    int stats_listening_port = -1;
}

/*******************************************************************************

    Creates a test network with the desired topology

    This function's only usage is to create the network topology.
    The actual behavior of the nodes that are part of the network is decided
    by the `TestNetworkManager` implementation.

    Params:
        APIManager = Type of API manager to instantiate
        test_conf = the test configuration
        params = the consensus-critical constants

    Returns:
        The set of public key added to the node

*******************************************************************************/

public APIManager makeTestNetwork (APIManager : TestAPIManager = TestAPIManager)
    (in TestConf test_conf, string file = __FILE__, int line = __LINE__)
{
    import agora.common.Serializer;
    import std.digest;
    import std.range;

    log.info(format!"[%s:%s]---------UNIT TEST LOGS--------------"(file, line));
    // We know we're in the main thread
    // Vibe.d messes with the scheduler - reset it
    static import std.concurrency;
    std.concurrency.scheduler = null;

    assert(test_conf.validators >= genesis_validators,
        format!"Must include at least %s validators"(genesis_validators));
    const TotalNodes = test_conf.validators + test_conf.full_nodes +
        test_conf.outsider_validators + test_conf.outsider_full_nodes;

    NodeConfig makeNodeConfig (Address address)
    {
        NodeConfig conf =
        {
            address : address,
            retry_delay : test_conf.retry_delay,
            max_retries : test_conf.max_retries,
            timeout : test_conf.timeout,
            validator_cycle : genesis_enrollment_cycle,
            max_quorum_nodes : test_conf.max_quorum_nodes,
            quorum_threshold : test_conf.quorum_threshold,
            quorum_shuffle_interval : test_conf.quorum_shuffle_interval,
            preimage_reveal_interval : 1.seconds,  // check revealing frequently
            block_interval_sec : test_conf.block_interval_sec,
            min_listeners : test_conf.min_listeners == 0
                ? (test_conf.validators + test_conf.full_nodes) - 1
                : test_conf.min_listeners,
            max_listeners : (test_conf.max_listeners == 0)
                ? TotalNodes - 1 : test_conf.max_listeners,
            stats_listening_port: test_conf.stats_listening_port
        };

        return conf;
    }

    BanManager.Config ban_conf =
    {
        max_failed_requests : test_conf.max_failed_requests,
        ban_duration: 300
    };

    immutable(Address[]) makeNetworkConfig (size_t idx, Address[] addresses)
    {
        if (!test_conf.configure_network)
            return null;

        assert(addresses.length > 0);
        idx %= addresses.length;  // clamp to limit

        // nodes form a network chain: n2 <- n0 <- n1 <- n2
        if (test_conf.topology == NetworkTopology.MinimallyConnected)
            return [(idx == 0) ? addresses[$ - 1] : addresses[idx - 1]]
                .assumeUnique;
        else
            return addresses.idup;
    }

    Config makeValidatorConfig (size_t idx, KeyPair key_pair,
        Address self_address, Address[] addresses)
    {
        Config conf =
        {
            banman : ban_conf,
            node : makeNodeConfig(self_address),
            validator : ValidatorConfig(true, key_pair, [self_address]),
            network : makeNetworkConfig(idx, addresses),
        };

        return conf;
    }

    Config makeFullNodeConfig (size_t idx, Address self_address,
        Address[] addresses)
    {
        Config conf =
        {
            banman : ban_conf,
            node : makeNodeConfig(self_address),
            network : makeNetworkConfig(idx, addresses),
        };

        return conf;
    }

    string validatorAddress (size_t idx, KeyPair key)
    {
        return format("Validator #%s (%s)", idx, key.address);
    }

    string fullNodeAddress (size_t idx)
    {
        return format("FullNode #%s", idx);
    }

    auto genesis_validator_keys = [WK.Keys.NODE2, WK.Keys.NODE3, WK.Keys.NODE4,
        WK.Keys.NODE5, WK.Keys.NODE6, WK.Keys.NODE7];

    auto validator_keys = genesis_validator_keys ~
        WK.Keys.byRange().takeExactly(test_conf.validators - genesis_validators + test_conf.outsider_validators).array;

    // all enrolled and un-enrolled validators
    auto validator_addresses = validator_keys.enumerate
        .map!(en => validatorAddress(en.index, en.value)).array;

    // only enrolled validators
    auto enrolled_addresses = genesis_validator_keys.enumerate.takeExactly(genesis_validators)
        .map!(en => validatorAddress(en.index, en.value)).array;

    auto validator_configs = validator_keys
        .enumerate
        .map!(en => makeValidatorConfig(
            en.index,
            en.value,
            validator_addresses[en.index],
            enrolled_addresses.filter!(  // don't connect the validator to itself
                addr => addr != validator_addresses[en.index]).array));

    const num_full_nodes = test_conf.full_nodes + test_conf.outsider_full_nodes;
    auto full_node_addresses = num_full_nodes.iota.map!(
        idx => fullNodeAddress(idx)).array;

    // full nodes will connect to enrolled addresses + other full nodes
    // (but not to outsider nodes)
    auto connect_addresses = enrolled_addresses.chain(full_node_addresses);

    auto full_node_configs = num_full_nodes
        .iota
        .map!(index => makeFullNodeConfig(
            index,
            full_node_addresses[index],
            connect_addresses.filter!(  // don't connect the fullnode to itself
                addr => addr != full_node_addresses[index]).array));

    auto all_configs = validator_configs.chain(full_node_configs).array;

    immutable string gen_block_hex = GenesisBlock
        .serializeFull()
        .toHexString();

    // for unittests the time begins now
    const genesis_start_time = time(null);
    foreach (ref conf; all_configs)
    {
        conf.node.genesis_block = gen_block_hex;
        conf.node.genesis_start_time = genesis_start_time;
    }

    auto net = new APIManager([GenesisBlock], test_conf, genesis_start_time);
    foreach (ref conf; all_configs)
        net.createNewNode(conf, file, line);

    return net;
}


/// Returns: the entire ledger from the provided node
public const(Block)[] getAllBlocks (TestAPI node)
{
    import std.range;
    const(Block)[] all_blocks;

    // note: may return less than asked for, hence the loop
    size_t starting_block = 0;
    while (1)
    {
        auto new_blocks = node.getBlocksFrom(starting_block, uint.max);
        if (new_blocks.length == 0)  // no blocks left
            break;

        // ensure sequential consistency
        foreach (block; new_blocks)
            assert(block.header.height == starting_block++);

        all_blocks ~= new_blocks;
    }

    return all_blocks;
}

/// Returns: true if all the nodes contain the same blocks
public bool containSameBlocks (APIS)(APIS nodes, size_t height)
{
    auto first_blocks = nodes[0].getAllBlocks();

    foreach (node; nodes)
    {
        if (node.getBlockHeight() != height)
            return false;

        if (node.getAllBlocks() != first_blocks)
            return false;
    }

    return true;
}

/// Asserts that all nodes in the range are at height `expected`
public void ensureConsistency (Exc : Throwable = AssertError, APIS)(
    APIS nodes, ulong expected, Duration timeout = 2.seconds)
{
    static assert (isInputRange!APIS);

    foreach (idx, node; nodes.enumerate())
    {
        retryFor!Exc(node.getBlockHeight() == expected, timeout,
                 format("Node #%d was at height %d (expected: %d)",
                        idx, node.getBlockHeight(), expected));
    }
}<|MERGE_RESOLUTION|>--- conflicted
+++ resolved
@@ -640,11 +640,7 @@
 
     /// Ditto
     public void expectBlock (Clients)(Clients clients, Height height,
-<<<<<<< HEAD
-        const(BlockHeader) enroll_header, Duration timeout = 5.seconds,
-=======
         const(BlockHeader) enroll_header, Duration timeout = 10.seconds,
->>>>>>> d60ced32
         string file = __FILE__, int line = __LINE__)
     {
         static assert (isInputRange!Clients);
